--- conflicted
+++ resolved
@@ -206,7 +206,7 @@
     setIsCalibrating(true);
     startCalibration();
     
-<<<<<<< HEAD
+ cursor/diagnosticar-lentitud-y-fallos-de-linterna-latidos-806e
     // TRANSICIÓN MÁS RÁPIDA A ESTADO ACTIVO PARA MEJORAR DETECCIÓN
     setTimeout(() => {
       systemState.current = 'CALIBRATING';
@@ -215,7 +215,7 @@
     
     setTimeout(() => {
       systemState.current = 'ACTIVE';
-=======
+
     // Cambiar estado a CALIBRATING
     systemState.current = 'CALIBRATING';
     
@@ -224,7 +224,7 @@
         systemState.current = 'ACTIVE';
         console.log('✅ Sistema cambiado a ACTIVE después de calibración');
       }
->>>>>>> 0c39ddf9
+ main
       setIsCalibrating(false);
       console.log('✅ Sistema en estado ACTIVE - procesamiento completo habilitado');
     }, 3000); // Aumentado ligeramente para mejor calibración
@@ -327,7 +327,7 @@
   useEffect(() => {
     if (!lastResult) return;
 
-<<<<<<< HEAD
+ cursor/diagnosticar-lentitud-y-fallos-de-linterna-latidos-806e
     const bestChannel = lastResult.channels.find(ch => ch.isFingerDetected && ch.quality > 20) || 
                        lastResult.channels.find(ch => ch.quality > 15) || 
                        lastResult.channels[0];
@@ -355,7 +355,7 @@
         fingerDetected: bestChannel?.isFingerDetected,
         systemState: systemState.current
       });
-=======
+
     const bestChannel = lastResult.fingerDetected
       ? lastResult.channels
           .filter(ch => ch.isFingerDetected)
@@ -389,7 +389,7 @@
           minRequired: MIN_SIGNAL_QUALITY
         });
       }
->>>>>>> 0c39ddf9
+ main
       return;
     }
     
