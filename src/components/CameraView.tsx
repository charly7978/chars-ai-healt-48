--- conflicted
+++ resolved
@@ -175,11 +175,11 @@
         canvas.style.display = 'none';
         canvasRef.current = canvas;
 
-<<<<<<< HEAD
+ cursor/diagnosticar-lentitud-y-fallos-de-linterna-latidos-806e
         // CONFIGURAR LINTERNA CON MÚLTIPLES ESTRATEGIAS
         if (enableTorch) {
           await setupTorchWithFallbacks(stream, setTorchEnabled);
-=======
+
         // ESPERAR A QUE EL VIDEO ESTÉ LISTO ANTES DE CONFIGURAR LINTERNA
         await new Promise<void>((resolve) => {
           const checkVideo = () => {
@@ -248,7 +248,7 @@
             }
           } catch {}
           
->>>>>>> 0c39ddf9
+ main
         }
 
         // ESPERAR VIDEO READY
